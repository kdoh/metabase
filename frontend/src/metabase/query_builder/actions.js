/*@flow weak*/
/*global ace*/
import React from 'react'
import { createAction } from "redux-actions";
import _ from "underscore";
import { assocIn } from "icepick";
import moment from "moment";

import { createThunkAction } from "metabase/lib/redux";
import { push, replace } from "react-router-redux";
import { setErrorPage } from "metabase/redux/app";

import MetabaseAnalytics from "metabase/lib/analytics";
import { loadCard, isCardDirty, startNewCard, deserializeCardFromUrl, serializeCardForUrl, cleanCopyCard, urlForCardState } from "metabase/lib/card";
import { formatSQL } from "metabase/lib/formatting";
import Query, { createQuery } from "metabase/lib/query";
import { isPK, isFK } from "metabase/lib/types";
import Utils from "metabase/lib/utils";
import { getEngineNativeType, formatJsonQuery } from "metabase/lib/engine";
import { defer } from "metabase/lib/promise";
import { addUndo } from "metabase/redux/undo";
import Question from "metabase-lib/lib/Question";
import { cardIsEquivalent } from "metabase/meta/Card";

<<<<<<< HEAD
import {
    getTableMetadata,
    getNativeDatabases,
    getQuestion,
    getOriginalQuestion,
    getOriginalCard,
    getIsEditing
} from "./selectors";

import { getDatabases, getTables, getDatabasesList, getMetadata } from "metabase/selectors/metadata";
=======
import { getParameters, getTableMetadata, getNativeDatabases, getQuestion } from "./selectors";
import { getDatabases, getTables, getDatabasesList } from "metabase/selectors/metadata";
>>>>>>> 94aef669

import { fetchDatabases, fetchTableMetadata } from "metabase/redux/metadata";

import { MetabaseApi, CardApi, UserApi } from "metabase/services";

import { parse as urlParse } from "url";
import querystring from "querystring";
import type { ParameterValues } from "metabase/meta/types/Parameter";

export const SET_CURRENT_STATE = "metabase/qb/SET_CURRENT_STATE"; const setCurrentState = createAction(SET_CURRENT_STATE);

export const POP_STATE = "metabase/qb/POP_STATE";
export const popState = createThunkAction(POP_STATE, (location) =>
    async (dispatch, getState) => {
        const { card } = getState().qb;
        if (location.state && location.state.card) {
            if (!Utils.equals(card, location.state.card)) {
                dispatch(setCardAndRun(location.state.card, false));
                dispatch(setCurrentState(location.state));
            }
        }
    }
);

export const CREATE_PUBLIC_LINK = "metabase/card/CREATE_PUBLIC_LINK";
export const createPublicLink = createAction(CREATE_PUBLIC_LINK, ({ id }) => CardApi.createPublicLink({ id }));

export const DELETE_PUBLIC_LINK = "metabase/card/DELETE_PUBLIC_LINK";
export const deletePublicLink = createAction(DELETE_PUBLIC_LINK, ({ id }) => CardApi.deletePublicLink({ id }));

export const UPDATE_ENABLE_EMBEDDING = "metabase/card/UPDATE_ENABLE_EMBEDDING";
export const updateEnableEmbedding = createAction(UPDATE_ENABLE_EMBEDDING, ({ id }, enable_embedding) =>
    CardApi.update({ id, enable_embedding })
);

export const UPDATE_EMBEDDING_PARAMS = "metabase/card/UPDATE_EMBEDDING_PARAMS";
export const updateEmbeddingParams = createAction(UPDATE_EMBEDDING_PARAMS, ({ id }, embedding_params) =>
    CardApi.update({ id, embedding_params })
);

export const UPDATE_URL = "metabase/qb/UPDATE_URL";
export const updateUrl = createThunkAction(UPDATE_URL, (card, { dirty = false, replaceState = false, preserveParameters = true }) =>
    (dispatch, getState) => {
        if (!card) {
            return;
        }
        var copy = cleanCopyCard(card);
        var newState = {
            card: copy,
            cardId: copy.id,
            serializedCard: serializeCardForUrl(copy)
        };

        const { currentState } = getState().qb;

        if (Utils.equals(currentState, newState)) {
            return;
        }

        var url = urlForCardState(newState, dirty);

        // if the serialized card is identical replace the previous state instead of adding a new one
        // e.x. when saving a new card we want to replace the state and URL with one with the new card ID
        replaceState = replaceState || (currentState && currentState.serializedCard === newState.serializedCard);

        const urlParsed = urlParse(url);
        const locationDescriptor = {
            pathname: urlParsed.pathname,
            search: preserveParameters ? window.location.search : "",
            hash: urlParsed.hash,
            state: newState
        };

        if (locationDescriptor.pathname === window.location.pathname &&
            (locationDescriptor.search || "") === (window.location.search || "") &&
            (locationDescriptor.hash || "") === (window.location.hash || "")
        ) {
            replaceState = true;
        }

        // this is necessary because we can't get the state from history.state
        dispatch(setCurrentState(newState));
        if (replaceState) {
            dispatch(replace(locationDescriptor));
        } else {
            dispatch(push(locationDescriptor));
        }
    }
);

export const RESET_QB = "metabase/qb/RESET_QB";
export const resetQB = createAction(RESET_QB);

export const INITIALIZE_QB = "metabase/qb/INITIALIZE_QB";
export const initializeQB = createThunkAction(INITIALIZE_QB, (location, params) => {
    return async (dispatch, getState) => {
        // do this immediately to ensure old state is cleared before the user sees it
        dispatch(resetQB());
        dispatch(cancelQuery());

        const { currentUser } = getState();

        let card, databasesList, originalCard;
        let uiControls = {
            isEditing: false,
            isShowingTemplateTagsEditor: false
        };

        // always start the QB by loading up the databases for the application
        try {
            await dispatch(fetchDatabases());
            databasesList = getDatabasesList(getState());
        } catch(error) {
            console.error("error fetching dbs", error);

            // if we can't actually get the databases list then bail now
            dispatch(setErrorPage(error));

            return { uiControls };
        }

        // load up or initialize the card we'll be working on
        let options = {};
        let serializedCard;
        // hash can contain either query params starting with ? or a base64 serialized card
        if (location.hash) {
            let hash = location.hash.replace(/^#/, "");
            if (hash.charAt(0) === "?") {
                options = querystring.parse(hash.substring(1));
            } else {
                serializedCard = hash;
            }
        }
        const sampleDataset = _.findWhere(databasesList, { is_sample: true });

        let preserveParameters = false;
        if (params.cardId || serializedCard) {
            // existing card being loaded
            try {
                // if we have a serialized card then unpack it and use it
                card = serializedCard ? deserializeCardFromUrl(serializedCard) : {};

                // load the card either from `cardId` parameter or the serialized card
                if (params.cardId) {
                    card = await loadCard(params.cardId);
                    // when we are loading from a card id we want an explicit clone of the card we loaded which is unmodified
                    originalCard = Utils.copy(card);
                    // for showing the "started from" lineage correctly when adding filters/breakouts and when going back and forth
                    // in browser history, the original_card_id has to be set for the current card (simply the id of card itself for now)
                    card.original_card_id = card.id;
                } else if (card.original_card_id) {
                    // deserialized card contains the card id, so just populate originalCard
                    originalCard = await loadCard(card.original_card_id);
                    // if the cards are equal then show the original
                    if (cardIsEquivalent(card, originalCard)) {
                        card = Utils.copy(originalCard);
                    }
                }

                MetabaseAnalytics.trackEvent("QueryBuilder", "Query Loaded", card.dataset_query.type);

                // if we have deserialized card from the url AND loaded a card by id then the user should be dropped into edit mode
                uiControls.isEditing = !!options.edit;

                // if this is the users first time loading a saved card on the QB then show them the newb modal
                if (params.cardId && currentUser.is_qbnewb) {
                    uiControls.isShowingNewbModal = true;
                    MetabaseAnalytics.trackEvent("QueryBuilder", "Show Newb Modal");
                }

                preserveParameters = true;
            } catch(error) {
                console.warn(error);
                card = null;
                dispatch(setErrorPage(error));
            }

        } else if (options.tutorial !== undefined && sampleDataset) {
            // we are launching the QB tutorial
            card = startNewCard("query", sampleDataset.id);

            uiControls.isShowingTutorial = true;
            MetabaseAnalytics.trackEvent("QueryBuilder", "Tutorial Start", true);

        } else {
            // we are starting a new/empty card
            const databaseId = (options.db) ? parseInt(options.db) : (databasesList && databasesList.length > 0 && databasesList[0].id);

            card = startNewCard("query", databaseId);

            // initialize parts of the query based on optional parameters supplied
            if (options.table != undefined && card.dataset_query.query) {
                card.dataset_query.query.source_table = parseInt(options.table);
            }

            if (options.segment != undefined && card.dataset_query.query) {
                card.dataset_query.query.filter = ["AND", ["SEGMENT", parseInt(options.segment)]];
            }

            if (options.metric != undefined && card.dataset_query.query) {
                card.dataset_query.query.aggregation = ["METRIC", parseInt(options.metric)];
            }

            MetabaseAnalytics.trackEvent("QueryBuilder", "Query Started", card.dataset_query.type);
        }

        dispatch(loadMetadataForCard(card));

        // if we have loaded up a card that we can run then lets kick that off as well
        if (card && card.dataset_query && (Query.canRun(card.dataset_query.query) || card.dataset_query.type === "native")) {
            // NOTE: timeout to allow Parameters widget to set parameterValues
            setTimeout(() =>
                // TODO Atte Keinänen 5/31/17: Check if it is dangerous to create a question object without metadata
                dispatch(runQuestionQuery({ overrideWithCard: card, shouldUpdateUrl: false }))
            , 0);
        }

        // clean up the url and make sure it reflects our card state
        dispatch(updateUrl(card, {
            dirty: isCardDirty(card, originalCard),
            replaceState: true,
            preserveParameters
        }));

        return {
            card,
            originalCard,
            uiControls
        };
    };
});


export const TOGGLE_DATA_REFERENCE = "metabase/qb/TOGGLE_DATA_REFERENCE";
export const toggleDataReference = createAction(TOGGLE_DATA_REFERENCE, () => {
    MetabaseAnalytics.trackEvent("QueryBuilder", "Toggle Data Reference");
});

export const TOGGLE_TEMPLATE_TAGS_EDITOR = "metabase/qb/TOGGLE_TEMPLATE_TAGS_EDITOR";
export const toggleTemplateTagsEditor = createAction(TOGGLE_TEMPLATE_TAGS_EDITOR, () => {
    MetabaseAnalytics.trackEvent("QueryBuilder", "Toggle Template Tags Editor");
});

export const SET_IS_SHOWING_TEMPLATE_TAGS_EDITOR = "metabase/qb/SET_IS_SHOWING_TEMPLATE_TAGS_EDITOR";
export const setIsShowingTemplateTagsEditor = (isShowingTemplateTagsEditor) => ({
        type: SET_IS_SHOWING_TEMPLATE_TAGS_EDITOR,
        isShowingTemplateTagsEditor
});

export const CLOSE_QB_TUTORIAL = "metabase/qb/CLOSE_QB_TUTORIAL";
export const closeQbTutorial = createAction(CLOSE_QB_TUTORIAL, () => {
    MetabaseAnalytics.trackEvent("QueryBuilder", "Tutorial Close");
});

export const CLOSE_QB_NEWB_MODAL = "metabase/qb/CLOSE_QB_NEWB_MODAL";
export const closeQbNewbModal = createThunkAction(CLOSE_QB_NEWB_MODAL, () => {
    return async (dispatch, getState) => {
        // persist the fact that this user has seen the NewbModal
        const { currentUser } = getState();
        await UserApi.update_qbnewb({id: currentUser.id});
        MetabaseAnalytics.trackEvent('QueryBuilder', 'Close Newb Modal');
    };
});


export const BEGIN_EDITING = "metabase/qb/BEGIN_EDITING";
export const beginEditing = createAction(BEGIN_EDITING, () => {
    MetabaseAnalytics.trackEvent("QueryBuilder", "Edit Begin");
});

export const CANCEL_EDITING = "metabase/qb/CANCEL_EDITING";
export const cancelEditing = createThunkAction(CANCEL_EDITING, () => {
    return (dispatch, getState) => {
        // clone
        let card = Utils.copy(getOriginalCard(getState()));

        dispatch(loadMetadataForCard(card));

        // we do this to force the indication of the fact that the card should not be considered dirty when the url is updated
        dispatch(runQuestionQuery({ overrideWithCard: card, shouldUpdateUrl: false }));
        dispatch(updateUrl(card, { dirty: false }));

        MetabaseAnalytics.trackEvent("QueryBuilder", "Edit Cancel");
        return card;
    };
});

export const LOAD_METADATA_FOR_CARD = "metabase/qb/LOAD_METADATA_FOR_CARD";
export const loadMetadataForCard = createThunkAction(LOAD_METADATA_FOR_CARD, (card) => {
    return async (dispatch, getState) => {
        // if we have a card with a known source table then dispatch an action to load up that info
        if (card && card.dataset_query && card.dataset_query.query && card.dataset_query.query.source_table != null) {
            dispatch(loadTableMetadata(card.dataset_query.query.source_table));
        }

        if (card && card.dataset_query && card.dataset_query.type === "native" && card.dataset_query.database != null) {
            dispatch(loadDatabaseFields(card.dataset_query.database));
        }
    }
});

export const LOAD_TABLE_METADATA = "metabase/qb/LOAD_TABLE_METADATA";
export const loadTableMetadata = createThunkAction(LOAD_TABLE_METADATA, (tableId) => {
    return async (dispatch, getState) => {
        try {
            await dispatch(fetchTableMetadata(tableId));
            // TODO: finish moving this to metadata duck:
            const foreignKeys = await MetabaseApi.table_fks({ tableId });
            return { foreignKeys }
        } catch(error) {
            console.error('error getting table metadata', error);
            return {};
        }
    };
});

export const LOAD_DATABASE_FIELDS = "metabase/qb/LOAD_DATABASE_FIELDS";
export const loadDatabaseFields = createThunkAction(LOAD_DATABASE_FIELDS, (dbId) => {
    return async (dispatch, getState) => {
        // if we already have the metadata loaded for the given table then we are done
        const { qb: { databaseFields } } = getState();
        try {
            let fields;
            if (databaseFields[dbId]) {
                fields = databaseFields[dbId];
            } else {
                fields = await MetabaseApi.db_fields({ dbId: dbId });
            }

            return {
                id: dbId,
                fields: fields
            };
        } catch(error) {
            console.error('error getting database fields', error);
            return {};
        }
    };
});

function updateVisualizationSettings(card, isEditing, display, vizSettings) {
    // don't need to store undefined
    vizSettings = Utils.copy(vizSettings)
    for (const name in vizSettings) {
        if (vizSettings[name] === undefined) {
            delete vizSettings[name];
        }
    }

    // make sure that something actually changed
    if (card.display === display && _.isEqual(card.visualization_settings, vizSettings)) return card;

    let updatedCard = Utils.copy(card);

    // when the visualization changes on saved card we change this into a new card w/ a known starting point
    if (!isEditing && updatedCard.id) {
        delete updatedCard.id;
        delete updatedCard.name;
        delete updatedCard.description;
    }

    updatedCard.display = display;
    updatedCard.visualization_settings = vizSettings;

    return updatedCard;
}

export const SET_CARD_ATTRIBUTE = "metabase/qb/SET_CARD_ATTRIBUTE";
export const setCardAttribute = createAction(SET_CARD_ATTRIBUTE, (attr, value) => ({attr, value}));

export const SET_CARD_VISUALIZATION = "metabase/qb/SET_CARD_VISUALIZATION";
export const setCardVisualization = createThunkAction(SET_CARD_VISUALIZATION, (display) => {
    return (dispatch, getState) => {
        const { qb: { card, uiControls } } = getState();
        let updatedCard = updateVisualizationSettings(card, uiControls.isEditing, display, card.visualization_settings);
        dispatch(updateUrl(updatedCard, { dirty: true }));
        return updatedCard;
    }
});

export const UPDATE_CARD_VISUALIZATION_SETTINGS = "metabase/qb/UPDATE_CARD_VISUALIZATION_SETTINGS";
export const updateCardVisualizationSettings = createThunkAction(UPDATE_CARD_VISUALIZATION_SETTINGS, (settings) => {
    return (dispatch, getState) => {
        const { qb: { card, uiControls } } = getState();
        let updatedCard = updateVisualizationSettings(card, uiControls.isEditing, card.display, { ...card.visualization_settings, ...settings });
        dispatch(updateUrl(updatedCard, { dirty: true }));
        return updatedCard;
    };
});

export const REPLACE_ALL_CARD_VISUALIZATION_SETTINGS = "metabase/qb/REPLACE_ALL_CARD_VISUALIZATION_SETTINGS";
export const replaceAllCardVisualizationSettings = createThunkAction(REPLACE_ALL_CARD_VISUALIZATION_SETTINGS, (settings) => {
    return (dispatch, getState) => {
        const { qb: { card, uiControls } } = getState();
        let updatedCard = updateVisualizationSettings(card, uiControls.isEditing, card.display, settings);
        dispatch(updateUrl(updatedCard, { dirty: true }));
        return updatedCard;
    };
});

export const UPDATE_TEMPLATE_TAG = "metabase/qb/UPDATE_TEMPLATE_TAG";
export const updateTemplateTag = createThunkAction(UPDATE_TEMPLATE_TAG, (templateTag) => {
    return (dispatch, getState) => {
        const { qb: { card, uiControls } } = getState();

        let updatedCard = Utils.copy(card);

        // when the query changes on saved card we change this into a new query w/ a known starting point
        if (!uiControls.isEditing && updatedCard.id) {
            delete updatedCard.id;
            delete updatedCard.name;
            delete updatedCard.description;
        }

        return assocIn(updatedCard, ["dataset_query", "native", "template_tags", templateTag.name], templateTag);
    };
});

export const SET_PARAMETER_VALUE = "metabase/qb/SET_PARAMETER_VALUE";
export const setParameterValue = createAction(SET_PARAMETER_VALUE, (parameterId, value) => {
    return { id: parameterId, value };
});

export const NOTIFY_CARD_CREATED = "metabase/qb/NOTIFY_CARD_CREATED";
export const notifyCardCreatedFn = createThunkAction(NOTIFY_CARD_CREATED, (card) => {
    return (dispatch, getState) => {
        dispatch(updateUrl(card, { dirty: false }));

        MetabaseAnalytics.trackEvent("QueryBuilder", "Create Card", card.dataset_query.type);

        return card;
    }
});

export const NOTIFY_CARD_UPDATED = "metabase/qb/NOTIFY_CARD_UPDATED";
export const notifyCardUpdatedFn = createThunkAction(NOTIFY_CARD_UPDATED, (card) => {
    return (dispatch, getState) => {
        dispatch(updateUrl(card, { dirty: false }));

        MetabaseAnalytics.trackEvent("QueryBuilder", "Update Card", card.dataset_query.type);

        return card;
    }
});

// reloadCard
export const RELOAD_CARD = "metabase/qb/RELOAD_CARD";
export const reloadCard = createThunkAction(RELOAD_CARD, () => {
    return async (dispatch, getState) => {
        // clone
        let card = Utils.copy(getOriginalCard(getState()));

        dispatch(loadMetadataForCard(card));

        // we do this to force the indication of the fact that the card should not be considered dirty when the url is updated
        dispatch(runQuestionQuery({ overrideWithCard: card, shouldUpdateUrl: false }));
        dispatch(updateUrl(card, { dirty: false }));

        return card;
    };
});

// setCardAndRun
// Used when navigating browser history, when drilling through in visualizations / action widget,
// and when having the entity details view open and clicking its cells
export const SET_CARD_AND_RUN = "metabase/qb/SET_CARD_AND_RUN";
export const setCardAndRun = createThunkAction(SET_CARD_AND_RUN, (nextCard, shouldUpdateUrl = true) => {
    return async (dispatch, getState) => {
        // clone
        const card = Utils.copy(nextCard);

        const originalCard = card.original_card_id ?
            // If the original card id is present, dynamically load its information for showing lineage
            await loadCard(card.original_card_id)
            // Otherwise, use a current card as the original card if the card has been saved
            // This is needed for checking whether the card is in dirty state or not
            : (card.id ? card : null);

        dispatch(loadMetadataForCard(card));

        dispatch(runQuestionQuery({ overrideWithCard: card, shouldUpdateUrl: false }));

        return {
            card,
            originalCard
        };
    };
});

// TODO Atte Keinänen 6/2/2017 See if we should stick to `updateX` naming convention instead of `setX` in all Redux actions
// We talked with Tom that `setX` method names could be reserved to metabase-lib classes

/**
 * Replaces the currently actived question with the given Question object.
 * Also shows/hides the template tag editor if the number of template tags has changed.
 */
export const UPDATE_QUESTION = "metabase/qb/UPDATE_QUESTION";
export const updateQuestion = (newQuestion) => {
    return (dispatch, getState) => {
<<<<<<< HEAD
        // TODO Atte Keinänen 6/2/2017 Ways to have this happen automatically when modifying a question?
        // Maybe the Question class or a QB-specific question wrapper class should know whether it's being edited or not?
        if (getIsEditing(getState()) && newQuestion.isSaved()) {
            newQuestion = newQuestion.newQuestion();
        }

        // Replace the current question with a new one
        dispatch.action(UPDATE_QUESTION, { card: newQuestion.card() });

        // See it the template tags editor should be shown/hidden
        const getTemplateTagCount = (q) => q.query().isNative() ? q.query().templateTags().length : 0;

        const oldQuestion = getQuestion(getState());
        const oldTagCount = getTemplateTagCount(oldQuestion);
        const newTagCount = getTemplateTagCount(newQuestion);

        if (newTagCount > oldTagCount) {
            dispatch(setIsShowingTemplateTagsEditor(true));
        } else if (newTagCount === 0) {
            dispatch(setIsShowingTemplateTagsEditor(false));
        }
    };
};

// setDatasetQuery
// TODO Atte Keinänen 6/1/17: Deprecated, superseded by updateQuestion
export const SET_DATASET_QUERY = "metabase/qb/SET_DATASET_QUERY";
export const setDatasetQuery = createThunkAction(SET_DATASET_QUERY, (dataset_query, run = false) => {
    return (dispatch, getState) => {
        const { qb: { uiControls }} = getState();
        const question = getQuestion(getState());

        let newQuestion = question;

        // when the query changes on saved card we change this into a new query w/ a known starting point
        if (!uiControls.isEditing && question.isSaved()) {
            newQuestion = newQuestion.newQuestion();
        }

        // currently only support single query
        newQuestion = newQuestion.updateQuery(0, newQuestion.query().updateDatasetQuery(dataset_query));

        const oldTagCount = question.query().isNative() ? question.query().templateTags().length : 0;
        const newTagCount = newQuestion.query().isNative() ? newQuestion.query().templateTags().length : 0;

=======
        const { qb: { uiControls }} = getState();
        const question = getQuestion(getState());

        let newQuestion = question;

        // when the query changes on saved card we change this into a new query w/ a known starting point
        if (!uiControls.isEditing && question.isSaved()) {
            newQuestion = newQuestion.newQuestion();
        }

        // currently only support single query
        newQuestion = newQuestion.setQuery(newQuestion.query().setDatasetQuery(dataset_query), 0);

        const oldTagCount = question.query().isNative() ? question.query().templateTags().length : 0;
        const newTagCount = newQuestion.query().isNative() ? newQuestion.query().templateTags().length : 0;

>>>>>>> 94aef669
        let openTemplateTagsEditor = uiControls.isShowingTemplateTagsEditor;
        if (newTagCount > oldTagCount) {
            openTemplateTagsEditor = true;
        } else if (newTagCount === 0) {
            openTemplateTagsEditor = false;
        }

        // run updated query
        if (run) {
<<<<<<< HEAD
            dispatch(runQuestionQuery({ overrideWithCard: newQuestion.card() }));
=======
            dispatch(runQuery(newQuestion.card()));
>>>>>>> 94aef669
        }

        return {
            card: newQuestion.card(),
            openTemplateTagsEditor
        };
    };
});

// setQueryMode
export const SET_QUERY_MODE = "metabase/qb/SET_QUERY_MODE";
export const setQueryMode = createThunkAction(SET_QUERY_MODE, (type) => {
    return (dispatch, getState) => {
        // TODO Atte Keinänen 6/1/17: Should use `queryResults` instead
        const { qb: { card, queryResult, uiControls } } = getState();
        const tableMetadata = getTableMetadata(getState());

        // if the type didn't actually change then nothing has been modified
        if (type === card.dataset_query.type) {
            return card;
        }

        // if we are going from MBQL -> Native then attempt to carry over the query
        if (type === "native" && queryResult && queryResult.data && queryResult.data.native_form) {
            let updatedCard = Utils.copy(card);
            let datasetQuery = updatedCard.dataset_query;
            let nativeQuery = _.pick(queryResult.data.native_form, "query", "collection");

            // when the driver requires JSON we need to stringify it because it's been parsed already
            if (getEngineNativeType(tableMetadata.db.engine) === "json") {
                nativeQuery.query = formatJsonQuery(queryResult.data.native_form.query, tableMetadata.db.engine);
            } else {
                nativeQuery.query = formatSQL(nativeQuery.query);
            }

            datasetQuery.type = "native";
            datasetQuery.native = nativeQuery;
            delete datasetQuery.query;

            // when the query changes on saved card we change this into a new query w/ a known starting point
            if (!uiControls.isEditing && updatedCard.id) {
                delete updatedCard.id;
                delete updatedCard.name;
                delete updatedCard.description;
            }

            updatedCard.dataset_query = datasetQuery;

            dispatch(loadMetadataForCard(updatedCard));

            MetabaseAnalytics.trackEvent("QueryBuilder", "MBQL->Native");

            return updatedCard;

        // we are translating an empty query
        } else {
            let databaseId = card.dataset_query.database;

            // only carry over the database id if the user can write native queries
            if (type === "native") {
                let nativeDatabases = getNativeDatabases(getState());
                if (!_.findWhere(nativeDatabases, { id: databaseId })) {
                    databaseId = nativeDatabases.length > 0 ? nativeDatabases[0].id : null
                }
            }

            let newCard = startNewCard(type, databaseId);

            dispatch(loadMetadataForCard(newCard));

            return newCard;
        }
    };
});

// setQueryDatabase
export const SET_QUERY_DATABASE = "metabase/qb/SET_QUERY_DATABASE";
export const setQueryDatabase = createThunkAction(SET_QUERY_DATABASE, (databaseId) => {
    return async (dispatch, getState) => {
        const { qb: { card, uiControls } } = getState();
        const databases = getDatabases(getState());

        // picking the same database doesn't change anything
        if (databaseId === card.dataset_query.database) {
            return card;
        }

        let existingQuery = (card.dataset_query.native) ? card.dataset_query.native.query : undefined;
        if (!uiControls.isEditing) {
            let updatedCard = startNewCard(card.dataset_query.type, databaseId);
            if (existingQuery) {
                updatedCard.dataset_query.native.query = existingQuery;
                updatedCard.dataset_query.native.template_tags = card.dataset_query.native.template_tags;
            }

            // set the initial collection for the query if this is a native query
            // this is only used for Mongo queries which need to be ran against a specific collection
            if (updatedCard.dataset_query.type === 'native') {
                let database = databases[databaseId],
                    tables   = database ? database.tables : [],
                    table    = tables.length > 0 ? tables[0] : null;
                if (table) updatedCard.dataset_query.native.collection = table.name;
            }

            dispatch(loadMetadataForCard(updatedCard));

            return updatedCard;
        } else {
            // if we are editing a saved query we don't want to replace the card, so just start a fresh query only
            // TODO: should this clear the visualization as well?
            let updatedCard = Utils.copy(card);
            updatedCard.dataset_query = createQuery(card.dataset_query.type, databaseId);
            if (existingQuery) {
                updatedCard.dataset_query.native.query = existingQuery;
                updatedCard.dataset_query.native.template_tags = card.dataset_query.native.template_tags;
            }

            dispatch(loadMetadataForCard(updatedCard));

            return updatedCard;
        }
    };
});

// setQuerySourceTable
export const SET_QUERY_SOURCE_TABLE = "metabase/qb/SET_QUERY_SOURCE_TABLE";
export const setQuerySourceTable = createThunkAction(SET_QUERY_SOURCE_TABLE, (sourceTable) => {
    return async (dispatch, getState) => {
        const { qb: { card, uiControls } } = getState();

        // this will either be the id or an object with an id
        const tableId = sourceTable.id || sourceTable;

        // if the table didn't actually change then nothing is modified
        if (tableId === card.dataset_query.query.source_table) {
            return card;
        }

        // load up all the table metadata via the api
        dispatch(loadTableMetadata(tableId));

        // find the database associated with this table
        let databaseId;
        if (_.isObject(sourceTable)) {
            databaseId = sourceTable.db_id;
        } else {
            const table = getTables(getState())[tableId];
            if (table) {
                databaseId = table.db_id;
            }
        }

        if (!uiControls.isEditing) {
            return startNewCard(card.dataset_query.type, databaseId, tableId);
        } else {
            // if we are editing a saved query we don't want to replace the card, so just start a fresh query only
            // TODO: should this clear the visualization as well?
            let query = createQuery(card.dataset_query.type, databaseId, tableId);

            let updatedCard = Utils.copy(card);
            updatedCard.dataset_query = query;
            return updatedCard;
        }
    };
});

function createQueryAction(action, updaterFunction, event) {
    return createThunkAction(action, (...args) =>
        (dispatch, getState) => {
            const { qb: { card } } = getState();
            if (card.dataset_query.type === "query") {
                const datasetQuery = Utils.copy(card.dataset_query);
                updaterFunction(datasetQuery.query, ...args);
                dispatch(setDatasetQuery(datasetQuery));
                MetabaseAnalytics.trackEvent(...(typeof event === "function" ? event(...args) : event));
            }
            return null;
        }
    );
}

export const addQueryBreakout = createQueryAction(
    "metabase/qb/ADD_QUERY_BREAKOUT",
    Query.addBreakout,
    ["QueryBuilder", "Add GroupBy"]
);
export const updateQueryBreakout = createQueryAction(
    "metabase/qb/UPDATE_QUERY_BREAKOUT",
    Query.updateBreakout,
    ["QueryBuilder", "Modify GroupBy"]
);
export const removeQueryBreakout = createQueryAction(
    "metabase/qb/REMOVE_QUERY_BREAKOUT",
    Query.removeBreakout,
    ["QueryBuilder", "Remove GroupBy"]
);
export const addQueryFilter = createQueryAction(
    "metabase/qb/ADD_QUERY_FILTER",
    Query.addFilter,
    ["QueryBuilder", "Add Filter"]
);
export const updateQueryFilter = createQueryAction(
    "metabase/qb/UPDATE_QUERY_FILTER",
    Query.updateFilter,
    ["QueryBuilder", "Modify Filter"]
);
export const removeQueryFilter = createQueryAction(
    "metabase/qb/REMOVE_QUERY_FILTER",
    Query.removeFilter,
    ["QueryBuilder", "Remove Filter"]
);
export const addQueryAggregation = createQueryAction(
    "metabase/qb/ADD_QUERY_AGGREGATION",
    Query.addAggregation,
    ["QueryBuilder", "Add Aggregation"]
);
export const updateQueryAggregation = createQueryAction(
    "metabase/qb/UPDATE_QUERY_AGGREGATION",
    Query.updateAggregation,
    ["QueryBuilder", "Set Aggregation"]
);
export const removeQueryAggregation = createQueryAction(
    "metabase/qb/REMOVE_QUERY_AGGREGATION",
    Query.removeAggregation,
    ["QueryBuilder", "Remove Aggregation"]
);
export const addQueryOrderBy = createQueryAction(
    "metabase/qb/ADD_QUERY_ORDER_BY",
    Query.addOrderBy,
    ["QueryBuilder", "Add OrderBy"]
);
export const updateQueryOrderBy = createQueryAction(
    "metabase/qb/UPDATE_QUERY_ORDER_BY",
    Query.updateOrderBy,
    ["QueryBuilder", "Set OrderBy"]
);
export const removeQueryOrderBy = createQueryAction(
    "metabase/qb/REMOVE_QUERY_ORDER_BY",
    Query.removeOrderBy,
    ["QueryBuilder", "Remove OrderBy"]
);
export const updateQueryLimit = createQueryAction(
    "metabase/qb/UPDATE_QUERY_LIMIT",
    Query.updateLimit,
    ["QueryBuilder", "Update Limit"]
);
export const addQueryExpression = createQueryAction(
    "metabase/qb/ADD_QUERY_EXPRESSION",
    Query.addExpression,
    ["QueryBuilder", "Add Expression"]
);
export const updateQueryExpression = createQueryAction(
    "metabase/qb/UPDATE_QUERY_EXPRESSION",
    Query.updateExpression,
    ["QueryBuilder", "Set Expression"]
);
export const removeQueryExpression = createQueryAction(
    "metabase/qb/REMOVE_QUERY_EXPRESSION",
    Query.removeExpression,
    ["QueryBuilder", "Remove Expression"]
);


// TODO: Used also in SavedMetricSelector, should this be part of metabase-lib or not?
// (Kept temporarily here next to the action that uses it)
export const getQuestionQueryResults = (question, cancelQueryDeferred) => {
    const queries = question.metrics();

    // Note that triggering cancelQueryDeferred will cancel every distinct query API call
    const getQueryResult = (query) =>
        MetabaseApi.dataset(
            query.datasetQuery(),
            cancelQueryDeferred ? {cancelled: cancelQueryDeferred.promise} : {}
        );

    return Promise.all(queries.map(getQueryResult))
};

/**
 * Queries the result for the currently active question or alternatively for the card provided in `overrideWithCard`.
 * The API queries triggered by this action creator can be cancelled using the deferred provided in RUN_QUERY action.
 */
export type RunQueryParams = {
    shouldUpdateUrl: boolean,
    ignoreCache: boolean, // currently only implemented for saved cards
    overrideWithCard?: Card // override the current question with the provided card
}
export const RUN_QUERY = "metabase/qb/RUN_QUERY";
export const runQuestionQuery = ({
    shouldUpdateUrl = true,
    ignoreCache = false,
    overrideWithCard
} : RunQueryParams = {}) => {
    return async (dispatch, getState) => {
        const questionFromCard = (c) => new Question(getMetadata(getState()), c);

        const question = overrideWithCard ? questionFromCard(overrideWithCard) : getQuestion(getState());
        const originalQuestion = getOriginalQuestion(getState());

        const cardIsDirty = originalQuestion && question.isDirtyComparedTo(originalQuestion);
        if (shouldUpdateUrl) {
            dispatch(updateUrl(question.card(), { dirty: cardIsDirty }));
        }

        // NOTE: Doesn't support multiple queries yet
        // Use the CardApi.query if the query is saved and not dirty so users with view but not create permissions can see it.
        // if (card.id != null && !cardIsDirty) {
        //     CardApi.query({
        //         cardId: card.id,
        //         parameters: datasetQuery.parameters,
        //         ignore_cache: ignoreCache
        //     }, {cancelled: cancelQueryDeferred.promise}).then(onQuerySuccess, onQueryError);
        // }

        const startTime = new Date();
        const cancelQueryDeferred = defer();

        getQuestionQueryResults(question)
            .then((queryResults) => dispatch(queryCompleted(question.card(), queryResults)))
            .catch((error) => dispatch(queryErrored(startTime, error)));

        MetabaseAnalytics.trackEvent("QueryBuilder", "Run Query", question.query().datasetQuery().type);

        // TODO Move this out from Redux action asap
        // HACK: prevent SQL editor from losing focus
        try { ace.edit("id_sql").focus() } catch (e) {}

        dispatch.action(RUN_QUERY, { cancelQueryDeferred });
    };
};

export const getDisplayTypeForCard = (card, queryResults) => {
    // TODO Atte Keinänen 6/1/17: Make a holistic decision based on all queryResults, not just one
    // This method seems to has been a candidate for a rewrite anyway
    const queryResult = queryResults[0];

    let cardDisplay = card.display;

    // try a little logic to pick a smart display for the data
    // TODO: less hard-coded rules for picking chart type
    const isScalarVisualization = card.display === "scalar" || card.display === "progress";
    if (!isScalarVisualization &&
        queryResult.data.rows &&
        queryResult.data.rows.length === 1 &&
        queryResult.data.cols.length === 1) {
        // if we have a 1x1 data result then this should always be viewed as a scalar
        cardDisplay = "scalar";

    } else if (isScalarVisualization &&
        queryResult.data.rows &&
        (queryResult.data.rows.length > 1 || queryResult.data.cols.length > 1)) {
        // any time we were a scalar and now have more than 1x1 data switch to table view
        cardDisplay = "table";

    } else if (!card.display) {
        // if our query aggregation is "rows" then ALWAYS set the display to "table"
        cardDisplay = "table";
    }

    return cardDisplay;
};

export const QUERY_COMPLETED = "metabase/qb/QUERY_COMPLETED";
export const queryCompleted = createThunkAction(QUERY_COMPLETED, (card, queryResults) => {
    return async (dispatch, getState) => {
        return {
            card,
            cardDisplay: getDisplayTypeForCard(card, queryResults),
            queryResults
        }
    };
});

export const QUERY_ERRORED = "metabase/qb/QUERY_ERRORED";
export const queryErrored = createThunkAction(QUERY_ERRORED, (startTime, error) => {
    return async (dispatch, getState) => {
        if (error && error.status === 0) {
            // cancelled, do nothing
            return null;
        } else {
            return { error: error, duration: new Date() - startTime };
        }
    }
})

// cancelQuery
export const CANCEL_QUERY = "metabase/qb/CANCEL_QUERY";
export const cancelQuery = createThunkAction(CANCEL_QUERY, () => {
    return async (dispatch, getState) => {
        const { qb: { uiControls, queryExecutionPromise } } = getState();

        if (uiControls.isRunning && queryExecutionPromise) {
            queryExecutionPromise.resolve();
        }
    };
});

// cellClicked
export const CELL_CLICKED = "metabase/qb/CELL_CLICKED";
export const cellClicked = createThunkAction(CELL_CLICKED, (rowIndex, columnIndex, filter) => {
    return async (dispatch, getState) => {
        // TODO Atte Keinänen 6/1/17: Should use `queryResults` instead
        const { qb: { card, queryResult } } = getState();
        if (!queryResult) return false;

        // lookup the coldef and cell value of the cell we are taking action on
        var coldef          = queryResult.data.cols[columnIndex],
            value           = queryResult.data.rows[rowIndex][columnIndex],
            sourceTableID   = card.dataset_query.query.source_table,
            isForeignColumn = coldef.table_id && coldef.table_id !== sourceTableID && coldef.fk_field_id,
            fieldRefForm    = isForeignColumn ? ['fk->', coldef.fk_field_id, coldef.id] : ['field-id', coldef.id];

        if (isPK(coldef.special_type)) {
            // action is on a PK column
            let newCard: Card = startNewCard("query", card.dataset_query.database);

            newCard.dataset_query.query.source_table = coldef.table_id;
            newCard.dataset_query.query.aggregation = ["rows"];
            newCard.dataset_query.query.filter = ["AND", ["=", coldef.id, value]];

            // run it
            dispatch(setCardAndRun(newCard));

            MetabaseAnalytics.trackEvent("QueryBuilder", "Table Cell Click", "PK");
        } else if (isFK(coldef.special_type)) {
            // action is on an FK column
            let newCard = startNewCard("query", card.dataset_query.database);

            newCard.dataset_query.query.source_table = coldef.target.table_id;
            newCard.dataset_query.query.aggregation = ["rows"];
            newCard.dataset_query.query.filter = ["AND", ["=", coldef.target.id, value]];

            // run it
            dispatch(setCardAndRun(newCard));

            MetabaseAnalytics.trackEvent("QueryBuilder", "Table Cell Click", "FK");
        } else {
            // this is applying a filter by clicking on a cell value
            let dataset_query = Utils.copy(card.dataset_query);

            if (coldef.unit && coldef.unit != "default" && filter === "=") {
                // this is someone using quick filters on a datetime value
                let start = moment(value).format("YYYY-MM-DD");
                let end = start;
                switch(coldef.unit) {
                    case "week": end = moment(value).add(1, "weeks").subtract(1, "days").format("YYYY-MM-DD"); break;
                    case "month": end = moment(value).add(1, "months").subtract(1, "days").format("YYYY-MM-DD"); break;
                    case "quarter": end = moment(value).add(1, "quarters").subtract(1, "days").format("YYYY-MM-DD"); break;
                    case "year": start = moment(value, "YYYY").format("YYYY-MM-DD");
                                 end = moment(value, "YYYY").add(1, "years").subtract(1, "days").format("YYYY-MM-DD"); break;
                }
                Query.addFilter(dataset_query.query, ["BETWEEN", fieldRefForm, start, end]);
            } else {
                // quick filtering on a normal value (string/number)
                Query.addFilter(dataset_query.query, [filter, fieldRefForm, value]);
            }

            // update and run the query
            dispatch(setDatasetQuery(dataset_query, true));

            MetabaseAnalytics.trackEvent("QueryBuilder", "Table Cell Click", "Quick Filter");
        }
    };
});

export const FOLLOW_FOREIGN_KEY = "metabase/qb/FOLLOW_FOREIGN_KEY";
export const followForeignKey = createThunkAction(FOLLOW_FOREIGN_KEY, (fk) => {
    return async (dispatch, getState) => {
        // TODO Atte Keinänen 6/1/17: Should use `queryResults` instead
        const { qb: { card, queryResult } } = getState();

        if (!queryResult || !fk) return false;

        // extract the value we will use to filter our new query
        var originValue;
        for (var i=0; i < queryResult.data.cols.length; i++) {
            if (isPK(queryResult.data.cols[i].special_type)) {
                originValue = queryResult.data.rows[0][i];
            }
        }

        // action is on an FK column
        let newCard = startNewCard("query", card.dataset_query.database);

        newCard.dataset_query.query.source_table = fk.origin.table.id;
        newCard.dataset_query.query.aggregation = ["rows"];
        newCard.dataset_query.query.filter = ["AND", ["=", fk.origin.id, originValue]];

        // run it
        dispatch(setCardAndRun(newCard));
    };
});


export const LOAD_OBJECT_DETAIL_FK_REFERENCES = "metabase/qb/LOAD_OBJECT_DETAIL_FK_REFERENCES";
export const loadObjectDetailFKReferences = createThunkAction(LOAD_OBJECT_DETAIL_FK_REFERENCES, () => {
    return async (dispatch, getState) => {
        // TODO Atte Keinänen 6/1/17: Should use `queryResults` instead
        const { qb: { card, queryResult, tableForeignKeys } } = getState();

        function getObjectDetailIdValue(data) {
            for (var i=0; i < data.cols.length; i++) {
                var coldef = data.cols[i];
                if (isPK(coldef.special_type)) {
                    return data.rows[0][i];
                }
            }
        }

        async function getFKCount(card, queryResult, fk) {
            let fkQuery = createQuery("query");
            fkQuery.database = card.dataset_query.database;
            fkQuery.query.source_table = fk.origin.table_id;
            fkQuery.query.aggregation = ["count"];
            fkQuery.query.filter = ["AND", ["=", fk.origin.id, getObjectDetailIdValue(queryResult.data)]];

            let info = {"status": 0, "value": null};

            try {
                let result = await MetabaseApi.dataset(fkQuery);
                if (result && result.status === "completed" && result.data.rows.length > 0) {
                    info["value"] = result.data.rows[0][0];
                } else {
                    info["value"] = "Unknown";
                }
            } catch (error) {
                console.error("error getting fk count", error, fkQuery);
            } finally {
                info["status"] = 1;
            }

            return info;
        }

        // TODO: there are possible cases where running a query would not require refreshing this data, but
        // skipping that for now because it's easier to just run this each time

        // run a query on FK origin table where FK origin field = objectDetailIdValue
        let fkReferences = {};
        for (let i=0; i < tableForeignKeys.length; i++) {
            let fk = tableForeignKeys[i],
                info = await getFKCount(card, queryResult, fk);
            fkReferences[fk.origin.id] = info;
        }

        return fkReferences;
    };
});

// TODO - this is pretty much a duplicate of SET_ARCHIVED in questions/questions.js
// unfortunately we have to do this because that action relies on its part of the store
// for the card lookup
// A simplified version of a similar method in questions/questions.js
function createUndo(type, action) {
    return {
        type: type,
        count: 1,
        message: (undo) => // eslint-disable-line react/display-name
                <div> { "Question  was " + type + "."} </div>,
        actions: [action]
    };
}

export const ARCHIVE_QUESTION = 'metabase/qb/ARCHIVE_QUESTION';
export const archiveQuestion = createThunkAction(ARCHIVE_QUESTION, (questionId, archived = true) =>
    async (dispatch, getState) => {
        let card = {
            ...getState().qb.card, // grab the current card
            archived
        }
        let response = await CardApi.update(card)

        dispatch(addUndo(createUndo(
            archived ? "archived" : "unarchived",
            archiveQuestion(card.id, !archived)
        )));

        dispatch(push('/questions'))
        return response
    }
)



// these are just temporary mappings to appease the existing QB code and it's naming prefs
export const toggleDataReferenceFn = toggleDataReference;
export const onBeginEditing = beginEditing;
export const onCancelEditing = cancelEditing;
export const setQueryModeFn = setQueryMode;
export const setDatabaseFn = setQueryDatabase;
export const setSourceTableFn = setQuerySourceTable;
export const setDisplayFn = setCardVisualization;
export const onSetCardAttribute = setCardAttribute;
export const reloadCardFn = reloadCard;
export const onRestoreOriginalQuery = reloadCard;
export const onUpdateVisualizationSettings = updateCardVisualizationSettings;
export const onReplaceAllVisualizationSettings = replaceAllCardVisualizationSettings;
export const cellClickedFn = cellClicked;
export const followForeignKeyFn = followForeignKey;<|MERGE_RESOLUTION|>--- conflicted
+++ resolved
@@ -1,5 +1,6 @@
 /*@flow weak*/
-/*global ace*/
+declare var ace: any;
+
 import React from 'react'
 import { createAction } from "redux-actions";
 import _ from "underscore";
@@ -22,7 +23,6 @@
 import Question from "metabase-lib/lib/Question";
 import { cardIsEquivalent } from "metabase/meta/Card";
 
-<<<<<<< HEAD
 import {
     getTableMetadata,
     getNativeDatabases,
@@ -33,10 +33,6 @@
 } from "./selectors";
 
 import { getDatabases, getTables, getDatabasesList, getMetadata } from "metabase/selectors/metadata";
-=======
-import { getParameters, getTableMetadata, getNativeDatabases, getQuestion } from "./selectors";
-import { getDatabases, getTables, getDatabasesList } from "metabase/selectors/metadata";
->>>>>>> 94aef669
 
 import { fetchDatabases, fetchTableMetadata } from "metabase/redux/metadata";
 
@@ -44,7 +40,16 @@
 
 import { parse as urlParse } from "url";
 import querystring from "querystring";
-import type { ParameterValues } from "metabase/meta/types/Parameter";
+
+import type { Card } from "metabase/meta/types/Card";
+
+type UiControls = {
+    isEditing?: boolean,
+    isShowingTemplateTagsEditor?: boolean,
+    isShowingNewbModal?: boolean,
+    isShowingTutorial?: boolean,
+}
+
 
 export const SET_CURRENT_STATE = "metabase/qb/SET_CURRENT_STATE"; const setCurrentState = createAction(SET_CURRENT_STATE);
 
@@ -140,7 +145,7 @@
         const { currentUser } = getState();
 
         let card, databasesList, originalCard;
-        let uiControls = {
+        let uiControls: UiControls = {
             isEditing: false,
             isShowingTemplateTagsEditor: false
         };
@@ -191,6 +196,7 @@
                     // deserialized card contains the card id, so just populate originalCard
                     originalCard = await loadCard(card.original_card_id);
                     // if the cards are equal then show the original
+                    // $FlowFixMe:
                     if (cardIsEquivalent(card, originalCard)) {
                         card = Utils.copy(originalCard);
                     }
@@ -536,7 +542,6 @@
 export const UPDATE_QUESTION = "metabase/qb/UPDATE_QUESTION";
 export const updateQuestion = (newQuestion) => {
     return (dispatch, getState) => {
-<<<<<<< HEAD
         // TODO Atte Keinänen 6/2/2017 Ways to have this happen automatically when modifying a question?
         // Maybe the Question class or a QB-specific question wrapper class should know whether it's being edited or not?
         if (getIsEditing(getState()) && newQuestion.isSaved()) {
@@ -577,29 +582,11 @@
         }
 
         // currently only support single query
-        newQuestion = newQuestion.updateQuery(0, newQuestion.query().updateDatasetQuery(dataset_query));
+        newQuestion = newQuestion.setQuery(newQuestion.query().setDatasetQuery(dataset_query), 0);
 
         const oldTagCount = question.query().isNative() ? question.query().templateTags().length : 0;
         const newTagCount = newQuestion.query().isNative() ? newQuestion.query().templateTags().length : 0;
 
-=======
-        const { qb: { uiControls }} = getState();
-        const question = getQuestion(getState());
-
-        let newQuestion = question;
-
-        // when the query changes on saved card we change this into a new query w/ a known starting point
-        if (!uiControls.isEditing && question.isSaved()) {
-            newQuestion = newQuestion.newQuestion();
-        }
-
-        // currently only support single query
-        newQuestion = newQuestion.setQuery(newQuestion.query().setDatasetQuery(dataset_query), 0);
-
-        const oldTagCount = question.query().isNative() ? question.query().templateTags().length : 0;
-        const newTagCount = newQuestion.query().isNative() ? newQuestion.query().templateTags().length : 0;
-
->>>>>>> 94aef669
         let openTemplateTagsEditor = uiControls.isShowingTemplateTagsEditor;
         if (newTagCount > oldTagCount) {
             openTemplateTagsEditor = true;
@@ -609,11 +596,7 @@
 
         // run updated query
         if (run) {
-<<<<<<< HEAD
             dispatch(runQuestionQuery({ overrideWithCard: newQuestion.card() }));
-=======
-            dispatch(runQuery(newQuestion.card()));
->>>>>>> 94aef669
         }
 
         return {
@@ -897,8 +880,8 @@
  * The API queries triggered by this action creator can be cancelled using the deferred provided in RUN_QUERY action.
  */
 export type RunQueryParams = {
-    shouldUpdateUrl: boolean,
-    ignoreCache: boolean, // currently only implemented for saved cards
+    shouldUpdateUrl?: boolean,
+    ignoreCache?: boolean, // currently only implemented for saved cards
     overrideWithCard?: Card // override the current question with the provided card
 }
 export const RUN_QUERY = "metabase/qb/RUN_QUERY";
@@ -1030,8 +1013,11 @@
             // action is on a PK column
             let newCard: Card = startNewCard("query", card.dataset_query.database);
 
+            // $FlowFixMe
             newCard.dataset_query.query.source_table = coldef.table_id;
+            // $FlowFixMe
             newCard.dataset_query.query.aggregation = ["rows"];
+            // $FlowFixMe
             newCard.dataset_query.query.filter = ["AND", ["=", coldef.id, value]];
 
             // run it
@@ -1137,6 +1123,7 @@
                 if (result && result.status === "completed" && result.data.rows.length > 0) {
                     info["value"] = result.data.rows[0][0];
                 } else {
+                    // $FlowFixMe
                     info["value"] = "Unknown";
                 }
             } catch (error) {
