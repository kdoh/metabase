--- conflicted
+++ resolved
@@ -263,26 +263,9 @@
             />
           </Box>
         </Flex>
-<<<<<<< HEAD
-        <Flex align="center" ml="auto" className="z4">
-          <Link to="question/new" mx={1}>
-            <Button medium color={colors["brand"]}>
-              New question
-            </Button>
-          </Link>
-          <Link to="collection/root" mx={1}>
-            <Box
-              p={1}
-              bg={alpha(colors["bg-white"], 0.1)}
-              className="text-bold rounded"
-            >
-              Saved items
-            </Box>
-=======
         <Flex ml="auto" align="center" className="relative z2">
           <Link to={Urls.newQuestion()} mx={2}>
             <Button medium>{t`Ask a question`}</Button>
->>>>>>> 23978bd6
           </Link>
           <EntityMenu
             triggerIcon="add"
