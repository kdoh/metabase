--- conflicted
+++ resolved
@@ -91,15 +91,9 @@
     },
 
     render: function () {
-<<<<<<< HEAD
         var viz,
             queryModified;
         if (!this.props.result) {
-=======
-        var viz;
-        // todo: this is always showing
-        if (!this.props.result && this.props.isRunning) {
->>>>>>> fd3d1ef2
             viz = (
                 <div className="flex full layout-centered text-brand">
                     <h1>If you give me some data I can show you something cool.  Run a Query!</h1>
