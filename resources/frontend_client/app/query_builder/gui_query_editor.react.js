'use strict';
/*global _*/

import AggregationWidget from './aggregation_widget.react';
import DatabaseSelector from './database_selector.react';
import FilterWidget from './filter_widget.react';
import Icon from './icon.react';
import LimitWidget from './limit_widget.react';
import RunButton from './run_button.react';
import SelectionModule from './selection_module.react';
import SortWidget from './sort_widget.react';

import Query from './query';

var cx = React.addons.classSet;
var ReactCSSTransitionGroup = React.addons.CSSTransitionGroup;

export default React.createClass({
    displayName: 'GuiQueryEditor',
    propTypes: {
        databases: React.PropTypes.array.isRequired,
        query: React.PropTypes.object.isRequired,
        isRunning: React.PropTypes.bool.isRequired,
        isExpanded: React.PropTypes.bool.isRequired,
        runQueryFn: React.PropTypes.func.isRequired,
        setQueryFn: React.PropTypes.func.isRequired,
        setDatabaseFn: React.PropTypes.func.isRequired,
        setSourceTableFn: React.PropTypes.func.isRequired,
        toggleExpandCollapseFn: React.PropTypes.func.isRequired
    },

    getDefaultProps: function() {
        return {
            querySectionClasses: 'Query-section mt1 md-mt2 flex align-center'
        };
    },

    setQuery: function(dataset_query) {
        this.props.setQueryFn(dataset_query);
    },

    setDatabase: function(databaseId) {
        this.props.setDatabaseFn(databaseId);
    },

    setSourceTable: function(sourceTable) {
        this.props.setSourceTableFn(sourceTable);
    },

    canRun: function() {
        return Query.canRun(this.props.query.query);
    },

    runQuery: function() {
        this.props.runQueryFn(this.props.query);
    },

    addDimension: function() {
        Query.addDimension(this.props.query.query);
        this.setQuery(this.props.query);
    },

    updateDimension: function(dimension, index) {
        Query.updateDimension(this.props.query.query, dimension, index);
        this.setQuery(this.props.query);
    },

    removeDimension: function(index) {
        Query.removeDimension(this.props.query.query, index);
        this.setQuery(this.props.query);
    },

    updateAggregation: function(aggregationClause) {
        Query.updateAggregation(this.props.query.query, aggregationClause);
        this.setQuery(this.props.query);
    },

    addFilter: function() {
        Query.addFilter(this.props.query.query);
        this.setQuery(this.props.query);
    },

    updateFilter: function(index, filter) {
        Query.updateFilter(this.props.query.query, index, filter);
        this.setQuery(this.props.query);
    },

    removeFilter: function(index) {
<<<<<<< HEAD
        var query = this.props.query,
            queryFilters = this.getFilters();

        if (queryFilters.length === 2) {
            // this equates to having a single filter because the arry looks like ... ["AND" [a filter def array]]
            queryFilters = [];
        } else {
            queryFilters.splice(index, 1);
        }

        query.query.filter = queryFilters;
        this.setQuery(query, true);
    },

    canAddLimitAndSort: function() {
        // limits and sorts only make sense if we know there will be multiple rows
        var query = this.props.query;

        if (this.isBareRowsAggregation()) {
            return true;
        } else if (this.hasValidBreakout()) {
            return true;
        } else {
            return false;
        }
    },

    getSortableFields: function() {
        // in bare rows all fields are sortable, otherwise we only sort by our breakout columns
        var query = this.props.query;

        // start with all fields
        var fieldList = [];
        for(var key in this.props.options.fields_lookup) {
            fieldList.push(this.props.options.fields_lookup[key]);
        }

        if (this.isBareRowsAggregation()) {
            return fieldList;
        } else if (this.hasValidBreakout()) {
            // further filter field list down to only fields in our breakout clause
            var breakoutFieldList = [];
            this.props.query.query.breakout.map(function (breakoutFieldId) {
                for (var idx in fieldList) {
                    if (fieldList[idx].id === breakoutFieldId) {
                        breakoutFieldList.push(fieldList[idx]);
                    }
                }
            }.bind(this));

            if (this.canSortByAggregateField()) {
                breakoutFieldList.push({
                    id: ["aggregation",  0],
                    name: this.props.query.query.aggregation[0], // e.g. "sum"
                    display_name: this.props.query.query.aggregation[0]
                });
            }

            return breakoutFieldList;
        } else {
            return [];
        }
=======
        Query.removeFilter(this.props.query.query, index);
        this.setQuery(this.props.query);
>>>>>>> 5ceaef24
    },

    addLimit: function() {
        Query.addLimit(this.props.query.query);
        this.setQuery(this.props.query);
    },

    updateLimit: function(limit) {
        Query.updateLimit(this.props.query.query, limit);
        this.setQuery(this.props.query);
    },

    removeLimit: function() {
        Query.removeLimit(this.props.query.query);
        this.setQuery(this.props.query);
    },

    addSort: function() {
        Query.addSort(this.props.query.query);
        this.setQuery(this.props.query);
    },

    updateSort: function(index, sort) {
        Query.updateSort(this.props.query.query, index, sort);
        this.setQuery(this.props.query);
    },

    removeSort: function(index) {
        Query.removeSort(this.props.query.query, index);
        this.setQuery(this.props.query);
    },

    getSortableFields: function() {
        return Query.getSortableFields(this.props.query.query, this.props.options.fields_lookup);
    },

    renderAddIcon: function () {
        return (
            <span className="mr1">
                <Icon name="add" width="12px" height="12px" />
            </span>
        )
    },

    renderDbSelector: function() {
        if(this.props.databases && this.props.databases.length > 1) {
            return (
                <div className={this.props.querySectionClasses + ' mt1 lg-mt2'}>
                    <span className="Query-label">Data source:</span>
                    <DatabaseSelector
                        databases={this.props.databases}
                        setDatabase={this.setDatabase}
                        currentDatabaseId={this.props.query.database}
                    />
                </div>
            );
        }
    },

    renderTableSelector: function() {
        if (this.props.tables) {
            var sourceTableListOpen = true;
            if(this.props.query.query.source_table) {
                sourceTableListOpen = false;
            }

            // if we don't have any filters applied yet then provide an option to do that


            return (
                <div className={this.props.querySectionClasses}>
                    <span className="Query-label">Table:</span>
                    <SelectionModule
                        placeholder="What part of your data?"
                        items={this.props.tables}
                        display="display_name"
                        selectedValue={this.props.query.query.source_table}
                        selectedKey="id"
                        isInitiallyOpen={sourceTableListOpen}
                        action={this.setSourceTable}
                    />
                    <ReactCSSTransitionGroup transitionName="Transition-qb-section">
                        {this.renderFilterButton()}
                    </ReactCSSTransitionGroup>
                </div>
            );
        }
    },

    renderFilterButton: function() {
        if (this.props.query.query.source_table &&
                Query.getFilters(this.props.query.query).length === 0 &&
                this.props.options &&
                this.props.options.fields.length > 0) {
            return (
                <a className="QueryOption flex align-center p1 lg-p2 ml2" onClick={this.addFilter}>
                    <Icon name='filter' width={16} height={ 16} viewBox='0 0 16 16' />
                    <span className="mr1">Filter</span> <span>{(this.props.options) ? this.props.options.display_name : ''}</span>
                </a>
            );
        }
    },

    renderBreakouts: function() {
        // breakout clause.  must have table details available & a valid aggregation defined
        if (this.props.options &&
                this.props.options.breakout_options.fields.length > 0 &&
                !Query.hasEmptyAggregation(this.props.query.query)) {

            // only render a label for our breakout if we have a valid breakout clause already
            var breakoutLabel;
            if(this.props.query.query.breakout.length > 0) {
                breakoutLabel = (
                    <div className="Query-label">
                        Grouped by:
                    </div>
                );
            }

            var breakoutList;
            if(this.props.options.breakout_options) {
                breakoutList = this.props.query.query.breakout.map(function (breakout, index) {
                    var breakoutListOpen = false;
                    if(breakout === null) {
                        breakoutListOpen = true;
                    }

                    return (
                        <div className="DimensionList" key={index}>
                            <SelectionModule
                                placeholder='What part of your data?'
                                display="1"
                                items={this.props.options.breakout_options.fields}
                                selectedValue={breakout}
                                selectedKey="0"
                                index={index}
                                isInitiallyOpen={breakoutListOpen}
                                action={this.updateDimension}
                                remove={this.removeDimension}
                            />
                        </div>
                    );
                }.bind(this));
            }

            // include a button to add a breakout, up to 2 total
            var addBreakoutButton;
            if (this.props.query.query.breakout.length === 0) {
                addBreakoutButton = (
                    <a className="QueryOption QueryOption--offset p1 lg-p2" onClick={this.addDimension}>
                        {this.renderAddIcon()}
                        Add a grouping
                    </a>
                );
            } else if (this.props.query.query.breakout.length === 1 &&
                            this.props.query.query.breakout[0] !== null) {
                addBreakoutButton = (
                    <a className="QueryOption p1 lg-p2 ml1 lg-ml2" onClick={this.addDimension}>
                        {this.renderAddIcon()}
                        Add another grouping
                    </a>
                );
            }

            return (
                <div className={this.props.querySectionClasses}>
                    {breakoutLabel}
                    {breakoutList}
                    {addBreakoutButton}
                </div>
            );
        }
    },

    renderAggregation: function() {
        // aggregation clause.  must have table details available
        if(this.props.options) {
            return (
                <AggregationWidget
                    aggregation={this.props.query.query.aggregation}
                    aggregationOptions={this.props.options.aggregation_options}
                    updateAggregation={this.updateAggregation}>
                </AggregationWidget>
            );
        }
    },

    renderFilterSelector: function() {
        var queryFilters = Query.getFilters(this.props.query.query);

        if (this.props.options && queryFilters && queryFilters.length > 0) {
            var component = this;

            var filterFieldList = [];
            for(var key in this.props.options.fields_lookup) {
                filterFieldList.push(this.props.options.fields_lookup[key]);
            }

            var filterList = queryFilters.map(function (filter, index) {
                if(index > 0) {
                    return (
                        <FilterWidget
                            key={filter[1]}
                            placeholder="Item"
                            filter={filter}
                            filterFieldList={filterFieldList}
                            index={index}
                            removeFilter={component.removeFilter}
                            updateFilter={component.updateFilter}
                        />
                    );
                }
            }.bind(this));

            // TODO: proper check for isFilterComplete(filter)
            var addFilterButton;
            if (Query.canAddFilter(this.props.query.query)) {
                addFilterButton = (
                    <a className="QueryOption p1 lg-p2" onClick={this.addFilter}>
                        {this.renderAddIcon()}
                        Add another filter
                    </a>
                );
            }

            return (
                <div className={this.props.querySectionClasses}>
                    <span className="Query-label">Filtered by:</span>
                    <div className="Query-filters">
                        {filterList}
                        {addFilterButton}
                    </div>
                </div>
            );
        }

    },

    renderLimitAndSort: function() {
        if (this.props.options && !Query.hasEmptyAggregation(this.props.query.query) &&
                (this.props.query.query.limit !== undefined || this.props.query.query.order_by !== undefined)) {

            var limitSection;
            if (this.props.query.query.limit !== undefined) {
                limitSection = (
                    <LimitWidget
                        limit={this.props.query.query.limit}
                        updateLimit={this.updateLimit}
                        removeLimit={this.removeLimit}
                    />
                );
            } else {
                limitSection = (
                    <div className="QueryOption p1 lg-p2 flex align-center">
                        <a onClick={this.addLimit}>
                            {this.renderAddIcon()}
                            Add row limit
                        </a>
                    </div>
                );
            }

            var sortList = [];
            if (this.props.query.query.order_by) {
                var sortableFields = this.getSortableFields();

                var component = this;
                sortList = this.props.query.query.order_by.map(function (order_by, index) {
                    return (
                        <SortWidget
                            placeholder="Attribute"
                            sort={order_by}
                            fieldList={sortableFields}
                            index={index}
                            removeSort={component.removeSort}
                            updateSort={component.updateSort}
                        />
                    );
                }.bind(this));
            }

            var sortSection;
            if (sortList.length === 0) {
                sortSection = (
                    <div className="QueryOption p1 lg-p2 flex align-center">
                        <a onClick={this.addSort}>
                            {this.renderAddIcon()}
                            Add sort
                        </a>
                    </div>
                );
            } else {
                var addSortButton;
                if (Query.canAddSort(this.props.query.query)) {
                    addSortButton = (
                        <a onClick={this.addSort}>Add another sort</a>
                    );
                }

                sortSection = (
                    <div className="flex align-center">
                        <span className="m2">sorted by</span>
                        {sortList}
                        {addSortButton}
                    </div>
                );
            }

            return (
                <div className={this.props.querySectionClasses}>
                    <span className="Query-label">Limit and sort:</span>
                    <div className="Query-filters">
                        {limitSection}
                        {sortSection}
                    </div>
                </div>
            );

        } else if (Query.canAddLimitAndSort(this.props.query.query)) {
            return (
                <div className={this.props.querySectionClasses}>
                    <a className="QueryOption QueryOption--offset p1 lg-p2" onClick={this.addLimit}>
                        {this.renderAddIcon()}
                        Set row limits and sorting
                    </a>
                </div>
            );
        }

    },

    toggleOpen: function() {
        this.props.toggleExpandCollapseFn();
    },

    toggleText: function() {
        return (this.props.isExpanded) ? 'Hide query' : 'Show query';
    },

    toggleIcon: function () {
        var iconSize = '12px'
        if(this.props.isExpanded) {
            return (
                <Icon name='chevronup' width={iconSize} height={iconSize} />
            );
        } else {
            return (
                <Icon name='chevrondown' width={iconSize} height={iconSize} />
            );
        }
    },

    openStatus: function() {
        return (
            <a href="#" className="QueryToggle px2 py1 no-decoration bg-white flex align-center" onClick={this.toggleOpen}>
                <span className="mr1">
                    {this.toggleIcon()}
                </span>
                {this.toggleText()}
            </a>
        );
    },

    render: function() {
        var guiBuilderClasses = cx({
            'GuiBuilder': true,
            'wrapper': true,
            'GuiBuilder--collapsed': !this.props.isExpanded,
        });
        return (
            <div className={guiBuilderClasses}>
                <ReactCSSTransitionGroup transitionName="Transition-qb-section">
                    {this.renderDbSelector()}
                </ReactCSSTransitionGroup>

                <ReactCSSTransitionGroup transitionName="Transition-qb-section">
                    {this.renderTableSelector()}
                </ReactCSSTransitionGroup>

                <ReactCSSTransitionGroup transitionName="Transition-qb-section">
                    {this.renderFilterSelector()}
                </ReactCSSTransitionGroup>

                <ReactCSSTransitionGroup transitionName="Transition-qb-section">
                    {this.renderAggregation()}
                </ReactCSSTransitionGroup>

                <ReactCSSTransitionGroup transitionName="Transition-qb-section">
                    {this.renderBreakouts()}
                </ReactCSSTransitionGroup>

                <ReactCSSTransitionGroup transitionName="Transition-qb-section">
                    {this.renderLimitAndSort()}
                </ReactCSSTransitionGroup>

                <div className="Query-section Query-section--right mb2">
                    <RunButton
                        canRun={this.canRun()}
                        isRunning={this.props.isRunning}
                        runFn={this.runQuery}
                    />
                </div>
                <div className="QueryToggleWrapper absolute left right flex layout-centered">
                    {this.openStatus()}
                </div>
            </div>
        );
    }
});<|MERGE_RESOLUTION|>--- conflicted
+++ resolved
@@ -86,73 +86,8 @@
     },
 
     removeFilter: function(index) {
-<<<<<<< HEAD
-        var query = this.props.query,
-            queryFilters = this.getFilters();
-
-        if (queryFilters.length === 2) {
-            // this equates to having a single filter because the arry looks like ... ["AND" [a filter def array]]
-            queryFilters = [];
-        } else {
-            queryFilters.splice(index, 1);
-        }
-
-        query.query.filter = queryFilters;
-        this.setQuery(query, true);
-    },
-
-    canAddLimitAndSort: function() {
-        // limits and sorts only make sense if we know there will be multiple rows
-        var query = this.props.query;
-
-        if (this.isBareRowsAggregation()) {
-            return true;
-        } else if (this.hasValidBreakout()) {
-            return true;
-        } else {
-            return false;
-        }
-    },
-
-    getSortableFields: function() {
-        // in bare rows all fields are sortable, otherwise we only sort by our breakout columns
-        var query = this.props.query;
-
-        // start with all fields
-        var fieldList = [];
-        for(var key in this.props.options.fields_lookup) {
-            fieldList.push(this.props.options.fields_lookup[key]);
-        }
-
-        if (this.isBareRowsAggregation()) {
-            return fieldList;
-        } else if (this.hasValidBreakout()) {
-            // further filter field list down to only fields in our breakout clause
-            var breakoutFieldList = [];
-            this.props.query.query.breakout.map(function (breakoutFieldId) {
-                for (var idx in fieldList) {
-                    if (fieldList[idx].id === breakoutFieldId) {
-                        breakoutFieldList.push(fieldList[idx]);
-                    }
-                }
-            }.bind(this));
-
-            if (this.canSortByAggregateField()) {
-                breakoutFieldList.push({
-                    id: ["aggregation",  0],
-                    name: this.props.query.query.aggregation[0], // e.g. "sum"
-                    display_name: this.props.query.query.aggregation[0]
-                });
-            }
-
-            return breakoutFieldList;
-        } else {
-            return [];
-        }
-=======
         Query.removeFilter(this.props.query.query, index);
         this.setQuery(this.props.query);
->>>>>>> 5ceaef24
     },
 
     addLimit: function() {
