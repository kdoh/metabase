--- conflicted
+++ resolved
@@ -2,7 +2,6 @@
   (:require [compojure.core :refer [defroutes GET PUT POST DELETE]]
             [metabase.api.common :refer :all]
             [metabase.db :refer :all]
-<<<<<<< HEAD
             [metabase.models.hydrate :refer :all]
             (metabase.models [org :refer [Org]]
                              [user :refer [User]]
@@ -22,18 +21,18 @@
 
 (defendpoint GET "/:id" [id]
   ;; TODO - permissions check
-  (or-404-> (sel :one Org :id id)))
+  (->404 (sel :one Org :id id)))
 
 
 (defendpoint GET "/slug/:slug" [slug]
   ;; TODO: permissions check
-  (or-404-> (sel :one Org :slug slug)))
+  (->404 (sel :one Org :slug slug)))
 
 
 (defendpoint PUT "/:id" [id :as {body :body}]
   ;; TODO - permissions check
   ;; TODO - validations (email address must be unique)
-  (let-or-404 [org (sel :one Org :id id)]
+  (let-404 [org (sel :one Org :id id)]
     ;; TODO - how can we pass a useful error message in the 500 response on error?
     (upd Org id
       ;; TODO - find a way to make this cleaner.  we don't want to modify the value if it doesn't exist
@@ -67,7 +66,7 @@
 (defendpoint POST "/:id/members" [id :as {body :body}]
   ;; TODO - permissions check
   ; find user with existing email - if exists then grant perm
-  (let-or-404 [org (sel :one Org :id id)]
+  (let-404 [org (sel :one Org :id id)]
     (let [user (sel :one User :email (:email body))]
       (if-not user
         (let [new-user-id (ins User
@@ -91,8 +90,8 @@
 
 (defendpoint POST "/:id/members/:user-id" [id user-id :as {body :body}]
   ;; TODO - permissions check
-  (let-or-404 [org (sel :one Org :id id)]
-    (let-or-404 [user (sel :one User :id user-id)]
+  (let-404 [org (sel :one Org :id id)]
+    (let-404 [user (sel :one User :id user-id)]
       (grant-org-perm user-id id (or (:admin body) false))
       {:success true})))
 
@@ -100,8 +99,8 @@
 (defendpoint PUT "/:id/members/:user-id" [id user-id :as {body :body}]
   ;; TODO - permissions check
   ;; HMMM, same body as endpoint above in this case.  how can we unify the impl of 2 endpoints?
-  (let-or-404 [org (sel :one Org :id id)]
-    (let-or-404 [user (sel :one User :id user-id)]
+  (let-404 [org (sel :one Org :id id)]
+    (let-404 [user (sel :one User :id user-id)]
       (grant-org-perm user-id id (or (:admin body) false))
       {:success true})))
 
@@ -109,85 +108,10 @@
 (defendpoint DELETE "/:id/members/:user-id" [id user-id :as {body :body}]
   ;; TODO - permissions check
   ;; HMMM, same body as endpoint above in this case.  how can we unify the impl of 2 endpoints?
-  (let-or-404 [org (sel :one Org :id id)]
-    (let-or-404 [user (sel :one User :id user-id)]
+  (let-404 [org (sel :one Org :id id)]
+    (let-404 [user (sel :one User :id user-id)]
       (del OrgPerm :user_id user-id :organization_id id)
       {:success true})))
 
 
-(define-routes)
-=======
-            [metabase.models.org :refer [Org]]))
-
-(def org-list
-  (GET "/" request
-       ;; TODO - implementation
-       {:status 200
-        :body {}}))
-
-(def org-post
-  (POST "/" [:as {body :body}]
-        ;; TODO - implementation
-        {:status 200
-         :body {}}))
-
-(def org-get
-  (GET "/:org-id" [org-id]
-       ;; TODO - implementation
-       {:status 200
-        :body {}}))
-
-(defendpoint GET "/slug/:org-slug" [org-slug]
-  (->404 (sel :one Org :slug org-slug)))
-
-(def org-update
-  (PUT "/:org-id" [org-id :as {body :body}]
-       ;; TODO - implementation
-       {:status 200
-        :body {}}))
-
-(def org-members-list
-  (GET "/:org-id/members" [org-id]
-       ;; TODO - implementation
-       {:status 200
-        :body {}}))
-
-(def org-members-create
-  (POST "/:org-id/members" [org-id :as {body :body}]
-       ;; TODO - implementation
-       {:status 200
-        :body {}}))
-
-(def org-members-adduser
-  (GET "/:org-id/members/:user-id" [org-id user-id]
-       ;; TODO - implementation
-       {:status 200
-        :body {}}))
-
-(def org-members-updateuser
-  (PUT "/:org-id/members/:user-id" [org-id user-id :as {body :body}]
-       ;; TODO - implementation
-       {:status 200
-        :body {}}))
-
-(def org-members-removeuser
-  (DELETE "/:org-id/members/:user-id" [org-id user-id]
-       ;; TODO - implementation
-       {:status 200
-        :body {}}))
-
-
-(define-routes routes
-  ;; TODO - this feels bleh.  is it better to put the actual route data here
-  ;;        and just have the endpoints be plain functions?
-  ;;        best way to automate building this list?
-  org-list
-  org-post
-  org-get
-  org-update
-  org-members-list
-  org-members-create
-  org-members-adduser
-  org-members-updateuser
-  org-members-removeuser)
->>>>>>> 15b4311f
+(define-routes)